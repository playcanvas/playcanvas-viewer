--- conflicted
+++ resolved
@@ -441,11 +441,7 @@
         this.graph.clear();
         this.meshInstances = [];
 
-<<<<<<< HEAD
         this.onSceneReset();
-=======
-        onSceneReset();
->>>>>>> 988c01db
 
         this.animationMap = { };
         this.onAnimationsLoaded(this, []);
@@ -1051,35 +1047,4 @@
     }
 });
 
-<<<<<<< HEAD
-export default Viewer;
-=======
-/* eslint-disable no-unused-vars */
-
-var viewer;
-function startViewer() {
-    viewer = new Viewer(document.getElementById("application-canvas"));
-}
-
-document.body.onload = function () {
-    pc.basisDownload(
-        './lib/basis/basis.wasm.js',
-        './lib/basis/basis.wasm.wasm',
-        './lib/basis/basis.js',
-        function () {
-            if (wasmSupported()) {
-                loadWasmModuleAsync('DracoDecoderModule',
-                                    './lib/draco/draco.wasm.js',
-                                    './lib/draco/draco.wasm.wasm',
-                                    startViewer);
-            } else {
-                loadWasmModuleAsync('DracoDecoderModule',
-                                    './lib/draco/draco.js',
-                                    '',
-                                    startViewer);
-            }
-        });
-};
-
-/* eslint-enable no-unused-vars */
->>>>>>> 988c01db
+export default Viewer;